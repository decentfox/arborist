package arborist

import (
	"encoding/json"
	"errors"
	"fmt"
	"io"
	"io/ioutil"
	"log"
	"net/http"
	"regexp"
	"strings"

	"github.com/gorilla/handlers"
	"github.com/gorilla/mux"
	"github.com/jmoiron/sqlx"
	_ "github.com/lib/pq"
)

type JWTDecoder interface {
	Decode(string) (*map[string]interface{}, error)
}

type Server struct {
	db     *sqlx.DB
	jwtApp JWTDecoder
	logger *LogHandler
	stmts  *CachedStmts
}

func NewServer() *Server {
	return &Server{}
}

func (server *Server) WithLogger(logger *log.Logger) *Server {
	server.logger = &LogHandler{logger: logger}
	return server
}

func (server *Server) WithJWTApp(jwtApp JWTDecoder) *Server {
	server.jwtApp = jwtApp
	return server
}

func (server *Server) WithDB(db *sqlx.DB) *Server {
	server.db = db
	server.stmts = NewCachedStmts(db)
	return server
}

func (server *Server) Init() (*Server, error) {
	if server.db == nil {
		return nil, errors.New("arborist server initialized without database")
	}
	if server.jwtApp == nil {
		return nil, errors.New("arborist server initialized without JWT app")
	}
	if server.logger == nil {
		return nil, errors.New("arborist server initialized without logger")
	}

	return server, nil
}

// For some reason this is not allowed:
//
//    `{resourcePath:/[a-zA-Z0-9_\-\/]+}`
//
// so we put the slash at the front here and fix it in parseResourcePath.
const resourcePath string = `/{resourcePath:[a-zA-Z0-9_\-\/]+}`

func parseResourcePath(r *http.Request) string {
	path, exists := mux.Vars(r)["resourcePath"]
	if !exists {
		return ""
	}
	// We have to add a slash at the front here; see resourcePath constant.
	return strings.Join([]string{"/", path}, "")
}

func (server *Server) MakeRouter(out io.Writer) http.Handler {
	router := mux.NewRouter().StrictSlash(true)

	//router.Handle("/", server.handleRoot).Methods("GET")

	router.HandleFunc("/health", server.handleHealth).Methods("GET")

	router.Handle("/auth/proxy", http.HandlerFunc(server.handleAuthProxy)).Methods("GET")
	router.Handle("/auth/request", http.HandlerFunc(parseJSON(server.handleAuthRequest))).Methods("POST")
	router.Handle("/auth/resources", http.HandlerFunc(parseJSON(server.handleListAuthResources))).Methods("POST")

	router.Handle("/policy", http.HandlerFunc(server.handlePolicyList)).Methods("GET")
	router.Handle("/policy", http.HandlerFunc(parseJSON(server.handlePolicyCreate))).Methods("POST")
	router.Handle("/policy/{policyID}", http.HandlerFunc(server.handlePolicyRead)).Methods("GET")
	router.Handle("/policy/{policyID}", http.HandlerFunc(server.handlePolicyDelete)).Methods("DELETE")

	router.Handle("/resource", http.HandlerFunc(server.handleResourceList)).Methods("GET")
	router.Handle("/resource", http.HandlerFunc(parseJSON(server.handleResourceCreate))).Methods("POST")
	router.Handle("/resource/tag/{tag}", http.HandlerFunc(server.handleResourceReadByTag)).Methods("GET")
	router.Handle("/resource"+resourcePath, http.HandlerFunc(server.handleResourceRead)).Methods("GET")
	router.Handle("/resource"+resourcePath, http.HandlerFunc(parseJSON(server.handleSubresourceCreate))).Methods("POST")
	router.Handle("/resource"+resourcePath, http.HandlerFunc(server.handleResourceDelete)).Methods("DELETE")

	router.Handle("/role", http.HandlerFunc(server.handleRoleList)).Methods("GET")
	router.Handle("/role", http.HandlerFunc(parseJSON(server.handleRoleCreate))).Methods("POST")
	router.Handle("/role/{roleID}", http.HandlerFunc(server.handleRoleRead)).Methods("GET")
	router.Handle("/role/{roleID}", http.HandlerFunc(server.handleRoleDelete)).Methods("DELETE")

	router.Handle("/user", http.HandlerFunc(server.handleUserList)).Methods("GET")
	router.Handle("/user", http.HandlerFunc(parseJSON(server.handleUserCreate))).Methods("POST")
	router.Handle("/user/{username}", http.HandlerFunc(server.handleUserRead)).Methods("GET")
	router.Handle("/user/{username}", http.HandlerFunc(server.handleUserDelete)).Methods("DELETE")
	router.Handle("/user/{username}/policy", http.HandlerFunc(parseJSON(server.handleUserGrantPolicy))).Methods("POST")
	router.Handle("/user/{username}/policy", http.HandlerFunc(server.handleUserRevokeAll)).Methods("DELETE")
	router.Handle("/user/{username}/policy/{policyName}", http.HandlerFunc(server.handleUserRevokePolicy)).Methods("DELETE")

	router.Handle("/group", http.HandlerFunc(server.handleGroupList)).Methods("GET")
	router.Handle("/group", http.HandlerFunc(parseJSON(server.handleGroupCreate))).Methods("POST")
	router.Handle("/group/{groupName}", http.HandlerFunc(server.handleGroupRead)).Methods("GET")
	router.Handle("/group/{groupName}", http.HandlerFunc(server.handleGroupDelete)).Methods("DELETE")
	router.Handle("/group/{groupName}/user", http.HandlerFunc(parseJSON(server.handleGroupAddUser))).Methods("POST")
	router.Handle("/group/{groupName}/user/{username}", http.HandlerFunc(server.handleGroupRemoveUser)).Methods("DELETE")
	router.Handle("/group/{groupName}/policy", http.HandlerFunc(parseJSON(server.handleGroupGrantPolicy))).Methods("POST")
	router.Handle("/group/{groupName}/policy/{policyName}", http.HandlerFunc(server.handleGroupRevokePolicy)).Methods("DELETE")

	router.NotFoundHandler = http.HandlerFunc(handleNotFound)

	// remove trailing slashes sent in URLs
	handler := http.HandlerFunc(func(w http.ResponseWriter, r *http.Request) {
		r.URL.Path = strings.TrimSuffix(r.URL.Path, "/")
		router.ServeHTTP(w, r)
	})

	return handlers.CombinedLoggingHandler(out, handler)
}

// parseJSON abstracts JSON parsing for handler functions that should
// receive a valid JSON input in the request body. It takes a modified
// handler function as input, which should include the body in `[]byte`
// form as an additional argument, and returns a function with the usual
// handler signature.
func parseJSON(baseHandler func(http.ResponseWriter, *http.Request, []byte)) func(http.ResponseWriter, *http.Request) {
	handler := func(w http.ResponseWriter, r *http.Request) {
		body, err := ioutil.ReadAll(r.Body)
		if err != nil {
			msg := fmt.Sprintf("could not parse valid JSON from request: %s", err.Error())
			response := newErrorResponse(msg, 400, nil)
			_ = response.write(w, r)
			return
		}
		baseHandler(w, r, body)
	}
	return handler
}

var regWhitespace *regexp.Regexp = regexp.MustCompile(`\s`)

func loggableJSON(bytes []byte) []byte {
	return regWhitespace.ReplaceAll(bytes, []byte(""))
}

func (server *Server) handleHealth(w http.ResponseWriter, r *http.Request) {
	err := server.db.Ping()
	if err != nil {
		server.logger.Error("database ping failed; returning unhealthy")
		response := newErrorResponse("database unavailable", 500, nil)
		_ = response.write(w, r)
	}
	w.WriteHeader(http.StatusOK)
}

func handleNotFound(w http.ResponseWriter, r *http.Request) {
	response := struct {
		Error struct {
			Message string `json:"message"`
			Code    int    `json:"code"`
		} `json:"error"`
	}{
		Error: struct {
			Message string `json:"message"`
			Code    int    `json:"code"`
		}{
			Message: "not found",
			Code:    404,
		},
	}
	_ = jsonResponseFrom(response, 404).write(w, r)
}

func (server *Server) handleAuthProxy(w http.ResponseWriter, r *http.Request) {
	// Get QS arguments
	resourcePathQS, ok := r.URL.Query()["resource"]
	if !ok {
		msg := "auth proxy request missing `resource` argument"
		server.logger.Info(msg)
		errResponse := newErrorResponse(msg, 400, nil)
		_ = errResponse.write(w, r)
		return
	}
	resourcePath := resourcePathQS[0]
	serviceQS, ok := r.URL.Query()["service"]
	if !ok {
		msg := "auth proxy request missing `service` argument"
		server.logger.Info(msg)
		errResponse := newErrorResponse(msg, 400, nil)
		_ = errResponse.write(w, r)
		return
	}
	service := serviceQS[0]
	methodQS, ok := r.URL.Query()["method"]
	if !ok {
		msg := "auth proxy request missing `method` argument"
		server.logger.Info(msg)
		errResponse := newErrorResponse(msg, 400, nil)
		_ = errResponse.write(w, r)
		return
	}
	method := methodQS[0]
	// get JWT from auth header and decode it
	authHeader := r.Header.Get("Authorization")
	if authHeader == "" {
		msg := "auth proxy request missing auth header"
		server.logger.Info(msg)
		errResponse := newErrorResponse(msg, 401, nil)
		_ = errResponse.write(w, r)
		return
	}
	userJWT := strings.TrimPrefix(authHeader, "Bearer ")
	userJWT = strings.TrimPrefix(userJWT, "bearer ")
	aud := []string{"openid"}
	info, err := server.decodeToken(userJWT, aud)
	if err != nil {
		server.logger.Info(err.Error())
		errResponse := newErrorResponse(err.Error(), 401, &err)
		_ = errResponse.write(w, r)
		return
	}

	w.Header().Set("REMOTE_USER", info.username)

	rv, err := authorize(&AuthRequest{
		info.username,
		info.policies,
		resourcePath,
		service,
		method,
		server.stmts,
	})
	if err != nil {
		msg := fmt.Sprintf("could not authorize: %s", err.Error())
		server.logger.Info("tried to handle auth request but input was invalid: %s", msg)
		response := newErrorResponse(msg, 400, nil)
		_ = response.write(w, r)
		return
	}
	if !rv.Auth {
		errResponse := newErrorResponse(
			"Unauthorized: user does not have access to this resource", 403, nil)
		_ = errResponse.write(w, r)
	}
}

func (server *Server) handleAuthRequest(w http.ResponseWriter, r *http.Request, body []byte) {
	authRequest := &AuthRequestJSON{}
	err := json.Unmarshal(body, authRequest)
	if err != nil {
		msg := fmt.Sprintf("could not parse auth request from JSON: %s", err.Error())
		server.logger.Info("tried to handle auth request but input was invalid: %s", msg)
		response := newErrorResponse(msg, 400, nil)
		_ = response.write(w, r)
		return
	}

	var aud []string
	if authRequest.User.Audiences == nil {
		aud = []string{"openid"}
	} else {
		aud = make([]string, len(authRequest.User.Audiences))
		copy(aud, authRequest.User.Audiences)
	}

	info, err := server.decodeToken(authRequest.User.Token, aud)
	if err != nil {
		server.logger.Info(err.Error())
		errResponse := newErrorResponse(err.Error(), 401, &err)
		_ = errResponse.write(w, r)
		return
	}

	// check that the request has minimum necessary information
	if authRequest.Request.Resource == "" {
		msg := "missing resource in auth request"
		_ = newErrorResponse(msg, 400, nil).write(w, r)
		return
	}
	if info.username == "" && (info.policies == nil || len(info.policies) == 0) {
		msg := "missing both username and policies in request (at least one is required)"
		_ = newErrorResponse(msg, 400, nil).write(w, r)
		return
	}

	request := &AuthRequest{
		info.username,
		info.policies,
		authRequest.Request.Resource,
		authRequest.Request.Action.Service,
		authRequest.Request.Action.Method,
		server.stmts,
	}
	if authRequest.User.Policies != nil {
		request.Policies = authRequest.User.Policies
	}

	rv, err := authorize(request)
	if err != nil {
		msg := fmt.Sprintf("could not authorize: %s", err.Error())
		server.logger.Info("tried to handle auth request but input was invalid: %s", msg)
		response := newErrorResponse(msg, 400, nil)
		_ = response.write(w, r)
		return
	}
	_ = jsonResponseFrom(rv, 200).write(w, r)
}

func (server *Server) handleListAuthResources(w http.ResponseWriter, r *http.Request, body []byte) {
	authRequest := struct {
		User struct {
			Token     string   `json:"token"`
			Policies  []string `json:"policies,omitempty"`
			Audiences []string `json:"aud,omitempty"`
		} `json:"user"`
	}{}
	err := json.Unmarshal(body, &authRequest)
	if err != nil {
		msg := fmt.Sprintf("could not parse auth request from JSON: %s", err.Error())
		server.logger.Info("tried to handle auth request but input was invalid: %s", msg)
		response := newErrorResponse(msg, 400, nil)
		_ = response.write(w, r)
		return
	}
	var aud []string
	if authRequest.User.Audiences == nil {
		aud = []string{"openid"}
	} else {
		aud = make([]string, len(authRequest.User.Audiences))
		copy(aud, authRequest.User.Audiences)
	}

	info, err := server.decodeToken(authRequest.User.Token, aud)
	if err != nil {
		server.logger.Info(err.Error())
		errResponse := newErrorResponse(err.Error(), 401, &err)
		_ = errResponse.write(w, r)
		return
	}

	request := &AuthRequest{
		Username: info.username,
		Policies: info.policies,
	}
	if authRequest.User.Policies != nil {
		request.Policies = authRequest.User.Policies
	}

	resourcesFromQuery, err := authorizedResources(server.db, request)
	if err != nil {
		server.logger.Info(err.Error())
		errResponse := newErrorResponse(err.Error(), 401, &err)
		_ = errResponse.write(w, r)
		return
	}

	resources := []ResourceOut{}
	for _, resourceFromQuery := range resourcesFromQuery {
		resources = append(resources, resourceFromQuery.standardize())
	}

	resourcePaths := make([]string, len(resources))
	for i := range resources {
		resourcePaths[i] = resources[i].Path
	}

	response := struct {
		Resources []string `json:"resources"`
	}{
		Resources: resourcePaths,
	}

	_ = jsonResponseFrom(response, http.StatusOK).write(w, r)
}

func (server *Server) handlePolicyList(w http.ResponseWriter, r *http.Request) {
	policiesFromQuery, err := listPoliciesFromDb(server.db)
	policies := []Policy{}
	for _, policyFromQuery := range policiesFromQuery {
		policies = append(policies, policyFromQuery.standardize())
	}
	if err != nil {
		msg := fmt.Sprintf("policies query failed: %s", err.Error())
		errResponse := newErrorResponse(msg, 500, nil)
		server.logger.Error(errResponse.Error.Message)
		_ = errResponse.write(w, r)
		return
	}
	result := struct {
		Policies []Policy `json:"policies"`
	}{
		Policies: policies,
	}
	_ = jsonResponseFrom(result, http.StatusOK).write(w, r)
}

func (server *Server) handlePolicyCreate(w http.ResponseWriter, r *http.Request, body []byte) {
	policy := &Policy{}
	err := json.Unmarshal(body, policy)
	if err != nil {
		msg := fmt.Sprintf("could not parse policy from JSON: %s", err.Error())
		server.logger.Info("tried to create policy but input was invalid: %s", msg)
		response := newErrorResponse(msg, 400, nil)
		_ = response.write(w, r)
		return
	}
	errResponse := policy.createInDb(server.db)
	if errResponse != nil {
		if errResponse.Error.Code >= 500 {
			server.logger.Error(errResponse.Error.Message)
		} else {
			server.logger.Info(errResponse.Error.Message)
		}
		_ = errResponse.write(w, r)
		return
	}
	created := struct {
		Created *Policy `json:"created"`
	}{
		Created: policy,
	}
	_ = jsonResponseFrom(created, 201).write(w, r)
}

func (server *Server) handlePolicyRead(w http.ResponseWriter, r *http.Request) {
	name := mux.Vars(r)["policyID"]
	policyFromQuery, err := policyWithName(server.db, name)
	if policyFromQuery == nil {
		msg := fmt.Sprintf("no policy found with id: %s", name)
		errResponse := newErrorResponse(msg, 404, nil)
		server.logger.Error(errResponse.Error.Message)
		_ = errResponse.write(w, r)
		return
	}
	if err != nil {
		msg := fmt.Sprintf("policy query failed: %s", err.Error())
		errResponse := newErrorResponse(msg, 500, nil)
		server.logger.Error(errResponse.Error.Message)
		_ = errResponse.write(w, r)
		return
	}
	policy := policyFromQuery.standardize()
	_ = jsonResponseFrom(policy, http.StatusOK).write(w, r)
}

func (server *Server) handlePolicyDelete(w http.ResponseWriter, r *http.Request) {
	name := mux.Vars(r)["policyID"]
	policy := &Policy{Name: name}
	errResponse := policy.deleteInDb(server.db)
	if errResponse != nil {
		server.logger.Info(errResponse.Error.Message)
		_ = errResponse.write(w, r)
		return
	}
	_ = jsonResponseFrom(nil, http.StatusNoContent).write(w, r)
}

func (server *Server) handleResourceList(w http.ResponseWriter, r *http.Request) {
	resourcesFromQuery, err := listResourcesFromDb(server.db)
	resources := []ResourceOut{}
	for _, resourceFromQuery := range resourcesFromQuery {
		resources = append(resources, resourceFromQuery.standardize())
	}
	if err != nil {
		msg := fmt.Sprintf("resources query failed: %s", err.Error())
		errResponse := newErrorResponse(msg, 500, nil)
		server.logger.Error(errResponse.Error.Message)
		_ = errResponse.write(w, r)
		return
	}
	result := struct {
		Resources []ResourceOut `json:"resources"`
	}{
		Resources: resources,
	}
	_ = jsonResponseFrom(result, http.StatusOK).write(w, r)
}

func (server *Server) handleResourceCreate(w http.ResponseWriter, r *http.Request, body []byte) {
	resource := &ResourceIn{}
	err := json.Unmarshal(body, resource)
	if err != nil {
		msg := "could not parse resource from JSON; make sure input has correct types"
		server.logger.Info(
			"tried to create resource but input was invalid; offending JSON: %s",
			loggableJSON(body),
		)
		response := newErrorResponse(msg, 400, nil)
		_ = response.write(w, r)
		return
	}
	if resource.Path == "" {
		server.handleSubresourceCreate(w, r, body)
		return

		err := missingRequiredField("resource", "path")
		server.logger.Info(err.Error())
		response := newErrorResponse(err.Error(), 400, &err)
		_ = response.write(w, r)
		return
	}
	resourceFromQuery, errResponse := resource.createInDb(server.db)
	if errResponse != nil {
		if errResponse.Error.Code >= 500 {
			server.logger.Error(errResponse.Error.Message)
		} else {
			server.logger.Info(errResponse.Error.Message)
		}
		_ = errResponse.write(w, r)
		return
	}
<<<<<<< HEAD
	created := resourceFromQuery.standardize()
	result := struct {
		Created *Resource `json:"created"`
=======
	created := struct {
		Created *ResourceIn `json:"created"`
>>>>>>> 0bdfb46d
	}{
		Created: &created,
	}
	_ = jsonResponseFrom(result, 201).write(w, r)
}

func (server *Server) handleSubresourceCreate(w http.ResponseWriter, r *http.Request, body []byte) {
	resource := &ResourceIn{}
	err := json.Unmarshal(body, resource)
	if err != nil {
		msg := fmt.Sprintf("could not parse resource from JSON: %s", err.Error())
		server.logger.Info("tried to create resource but input was invalid: %s", msg)
		response := newErrorResponse(msg, 400, nil)
		_ = response.write(w, r)
		return
	}
	if resource.Name == "" {
		err := missingRequiredField("resource", "name")
		server.logger.Info(err.Error())
		response := newErrorResponse(err.Error(), 400, &err)
		_ = response.write(w, r)
		return
	}
	parentPath := parseResourcePath(r)
	resource.Path = parentPath + "/" + resource.Name
	resourceFromQuery, errResponse := resource.createInDb(server.db)
	if errResponse != nil {
		if errResponse.Error.Code >= 500 {
			server.logger.Error(errResponse.Error.Message)
		} else {
			server.logger.Info(errResponse.Error.Message)
		}
		_ = errResponse.write(w, r)
		return
	}
<<<<<<< HEAD
	created := resourceFromQuery.standardize()
	result := struct {
		Created *Resource `json:"created"`
=======
	created := struct {
		Created *ResourceIn `json:"created"`
>>>>>>> 0bdfb46d
	}{
		Created: &created,
	}
	_ = jsonResponseFrom(result, 201).write(w, r)
}

func (server *Server) handleResourceRead(w http.ResponseWriter, r *http.Request) {
	path := parseResourcePath(r)
	resourceFromQuery, err := resourceWithPath(server.db, path)
	if resourceFromQuery == nil {
		msg := fmt.Sprintf("no resource found with path: `%s`", path)
		errResponse := newErrorResponse(msg, 404, nil)
		_ = errResponse.write(w, r)
		return
	}
	if err != nil {
		msg := fmt.Sprintf("resource query failed: %s", err.Error())
		errResponse := newErrorResponse(msg, 500, nil)
		server.logger.Error(errResponse.Error.Message)
		_ = errResponse.write(w, r)
		return
	}
	resource := resourceFromQuery.standardize()
	_ = jsonResponseFrom(resource, http.StatusOK).write(w, r)
}

func (server *Server) handleResourceReadByTag(w http.ResponseWriter, r *http.Request) {
	tag := mux.Vars(r)["tag"]
	resourceFromQuery, err := resourceWithTag(server.db, tag)
	if resourceFromQuery == nil {
		msg := fmt.Sprintf("no resource found with tag: `%s`", tag)
		errResponse := newErrorResponse(msg, 404, nil)
		_ = errResponse.write(w, r)
		return
	}
	if err != nil {
		msg := fmt.Sprintf("resource query failed: %s", err.Error())
		errResponse := newErrorResponse(msg, 500, nil)
		server.logger.Error(errResponse.Error.Message)
		_ = errResponse.write(w, r)
		return
	}
	resource := resourceFromQuery.standardize()
	_ = jsonResponseFrom(resource, http.StatusOK).write(w, r)
}

func (server *Server) handleResourceDelete(w http.ResponseWriter, r *http.Request) {
	path := parseResourcePath(r)
	if path == "" {
		errResponse := newErrorResponse("can't delete root resource", 400, nil)
		_ = errResponse.write(w, r)
	}
	resource := ResourceIn{Path: path}
	errResponse := resource.deleteInDb(server.db)
	if errResponse != nil {
		server.logger.Info(errResponse.Error.Message)
		_ = errResponse.write(w, r)
		return
	}
	_ = jsonResponseFrom(nil, http.StatusNoContent).write(w, r)
}

func (server *Server) handleRoleList(w http.ResponseWriter, r *http.Request) {
	rolesFromQuery, err := listRolesFromDb(server.db)
	if err != nil {
		msg := fmt.Sprintf("roles query failed: %s", err.Error())
		errResponse := newErrorResponse(msg, 500, nil)
		server.logger.Error(errResponse.Error.Message)
		_ = errResponse.write(w, r)
		return
	}
	roles := []Role{}
	for _, roleFromQuery := range rolesFromQuery {
		roles = append(roles, roleFromQuery.standardize())
	}
	result := struct {
		Roles []Role `json:"roles"`
	}{
		Roles: roles,
	}
	_ = jsonResponseFrom(result, http.StatusOK).write(w, r)
}

func (server *Server) handleRoleCreate(w http.ResponseWriter, r *http.Request, body []byte) {
	role := &Role{}
	err := json.Unmarshal(body, role)
	if err != nil {
		msg := fmt.Sprintf("could not parse role from JSON: %s", err.Error())
		server.logger.Info("tried to create role but input was invalid: %s", msg)
		response := newErrorResponse(msg, 400, nil)
		_ = response.write(w, r)
		return
	}
	errResponse := role.createInDb(server.db)
	if errResponse != nil {
		if errResponse.Error.Code >= 500 {
			server.logger.Error(errResponse.Error.Message)
		} else {
			server.logger.Info(errResponse.Error.Message)
		}
		_ = errResponse.write(w, r)
		return
	}
	created := struct {
		Created *Role `json:"created"`
	}{
		Created: role,
	}
	_ = jsonResponseFrom(created, 201).write(w, r)
}

func (server *Server) handleRoleRead(w http.ResponseWriter, r *http.Request) {
	name := mux.Vars(r)["roleID"]
	roleFromQuery, err := roleWithName(server.db, name)
	if roleFromQuery == nil {
		msg := fmt.Sprintf("no role found with id: %s", name)
		errResponse := newErrorResponse(msg, 404, nil)
		server.logger.Error(errResponse.Error.Message)
		_ = errResponse.write(w, r)
		return
	}
	if err != nil {
		msg := fmt.Sprintf("role query failed: %s", err.Error())
		errResponse := newErrorResponse(msg, 500, nil)
		server.logger.Error(errResponse.Error.Message)
		_ = errResponse.write(w, r)
		return
	}
	role := roleFromQuery.standardize()
	_ = jsonResponseFrom(role, http.StatusOK).write(w, r)
}

func (server *Server) handleRoleDelete(w http.ResponseWriter, r *http.Request) {
	name := mux.Vars(r)["roleID"]
	role := &Role{Name: name}
	errResponse := role.deleteInDb(server.db)
	if errResponse != nil {
		server.logger.Info(errResponse.Error.Message)
		_ = errResponse.write(w, r)
		return
	}
	_ = jsonResponseFrom(nil, http.StatusNoContent).write(w, r)
}

func (server *Server) handleUserList(w http.ResponseWriter, r *http.Request) {
	usersFromQuery, err := listUsersFromDb(server.db)
	if err != nil {
		msg := fmt.Sprintf("users query failed: %s", err.Error())
		errResponse := newErrorResponse(msg, 500, nil)
		server.logger.Error(errResponse.Error.Message)
		_ = errResponse.write(w, r)
		return
	}
	users := []User{}
	for _, userFromQuery := range usersFromQuery {
		users = append(users, userFromQuery.standardize())
	}
	result := struct {
		Users []User `json:"users"`
	}{
		Users: users,
	}
	_ = jsonResponseFrom(result, http.StatusOK).write(w, r)
}

func (server *Server) handleUserCreate(w http.ResponseWriter, r *http.Request, body []byte) {
	user := &User{}
	err := json.Unmarshal(body, user)
	if err != nil {
		msg := fmt.Sprintf("could not parse user from JSON: %s", err.Error())
		server.logger.Info("tried to create user but input was invalid: %s", msg)
		response := newErrorResponse(msg, 400, nil)
		_ = response.write(w, r)
		return
	}
	errResponse := user.createInDb(server.db)
	if errResponse != nil {
		if errResponse.Error.Code >= 500 {
			server.logger.Error(errResponse.Error.Message)
		} else {
			server.logger.Info(errResponse.Error.Message)
		}
		_ = errResponse.write(w, r)
		return
	}
	created := struct {
		Created *User `json:"created"`
	}{
		Created: user,
	}
	_ = jsonResponseFrom(created, 201).write(w, r)
}

func (server *Server) handleUserRead(w http.ResponseWriter, r *http.Request) {
	name := mux.Vars(r)["username"]
	userFromQuery, err := userWithName(server.db, name)
	if userFromQuery == nil {
		msg := fmt.Sprintf("no user found with username: %s", name)
		errResponse := newErrorResponse(msg, 404, nil)
		server.logger.Error(errResponse.Error.Message)
		_ = errResponse.write(w, r)
		return
	}
	if err != nil {
		msg := fmt.Sprintf("user query failed: %s", err.Error())
		errResponse := newErrorResponse(msg, 500, nil)
		server.logger.Error(errResponse.Error.Message)
		_ = errResponse.write(w, r)
		return
	}
	user := userFromQuery.standardize()
	_ = jsonResponseFrom(user, http.StatusOK).write(w, r)
}

func (server *Server) handleUserDelete(w http.ResponseWriter, r *http.Request) {
	name := mux.Vars(r)["username"]
	user := User{Name: name}
	errResponse := user.deleteInDb(server.db)
	if errResponse != nil {
		server.logger.Info(errResponse.Error.Message)
		_ = errResponse.write(w, r)
		return
	}
	_ = jsonResponseFrom(nil, http.StatusNoContent).write(w, r)
}

func (server *Server) handleUserGrantPolicy(w http.ResponseWriter, r *http.Request, body []byte) {
	username := mux.Vars(r)["username"]
	requestPolicy := struct {
		PolicyName string `json:"policy"`
	}{}
	err := json.Unmarshal(body, &requestPolicy)
	if err != nil {
		msg := fmt.Sprintf("could not parse policy name in JSON: %s", err.Error())
		server.logger.Info("tried to grant policy to user but input was invalid: %s", msg)
		response := newErrorResponse(msg, 400, nil)
		_ = response.write(w, r)
		return
	}
	errResponse := grantUserPolicy(server.db, username, requestPolicy.PolicyName)
	if errResponse != nil {
		server.logger.Info(errResponse.Error.Message)
		_ = errResponse.write(w, r)
		return
	}
	server.logger.Info("granted policy %s to user %s", requestPolicy.PolicyName, username)
	_ = jsonResponseFrom(nil, http.StatusNoContent).write(w, r)
}

func (server *Server) handleUserRevokeAll(w http.ResponseWriter, r *http.Request) {
	username := mux.Vars(r)["username"]
	errResponse := revokeUserPolicyAll(server.db, username)
	if errResponse != nil {
		server.logger.Info(errResponse.Error.Message)
		_ = errResponse.write(w, r)
		return
	}
	_ = jsonResponseFrom(nil, http.StatusNoContent).write(w, r)
}

func (server *Server) handleUserRevokePolicy(w http.ResponseWriter, r *http.Request) {
	username := mux.Vars(r)["username"]
	policyName := mux.Vars(r)["policyName"]
	errResponse := revokeUserPolicy(server.db, username, policyName)
	if errResponse != nil {
		server.logger.Info(errResponse.Error.Message)
		_ = errResponse.write(w, r)
		return
	}
	_ = jsonResponseFrom(nil, http.StatusNoContent).write(w, r)
}

func (server *Server) handleGroupList(w http.ResponseWriter, r *http.Request) {
	groupsFromQuery, err := listGroupsFromDb(server.db)
	if err != nil {
		msg := fmt.Sprintf("groups query failed: %s", err.Error())
		errResponse := newErrorResponse(msg, 500, nil)
		server.logger.Error(errResponse.Error.Message)
		_ = errResponse.write(w, r)
		return
	}
	groups := []Group{}
	for _, groupFromQuery := range groupsFromQuery {
		groups = append(groups, groupFromQuery.standardize())
	}
	result := struct {
		Groups []Group `json:"groups"`
	}{
		Groups: groups,
	}
	_ = jsonResponseFrom(result, http.StatusOK).write(w, r)
}

func (server *Server) handleGroupCreate(w http.ResponseWriter, r *http.Request, body []byte) {
	group := &Group{}
	err := json.Unmarshal(body, group)
	if err != nil {
		msg := fmt.Sprintf("could not parse group from JSON: %s", err.Error())
		server.logger.Info("tried to create group but input was invalid: %s", msg)
		response := newErrorResponse(msg, 400, nil)
		_ = response.write(w, r)
		return
	}
	errResponse := group.createInDb(server.db)
	if errResponse != nil {
		if errResponse.Error.Code >= 500 {
			server.logger.Error(errResponse.Error.Message)
		} else {
			server.logger.Info(errResponse.Error.Message)
		}
		_ = errResponse.write(w, r)
		return
	}
	created := struct {
		Created *Group `json:"created"`
	}{
		Created: group,
	}
	_ = jsonResponseFrom(created, 201).write(w, r)
}

func (server *Server) handleGroupRead(w http.ResponseWriter, r *http.Request) {
	name := mux.Vars(r)["groupName"]
	groupFromQuery, err := groupWithName(server.db, name)
	if groupFromQuery == nil {
		msg := fmt.Sprintf("no group found with name: %s", name)
		errResponse := newErrorResponse(msg, 404, nil)
		server.logger.Error(errResponse.Error.Message)
		_ = errResponse.write(w, r)
		return
	}
	if err != nil {
		msg := fmt.Sprintf("group query failed: %s", err.Error())
		errResponse := newErrorResponse(msg, 500, nil)
		server.logger.Error(errResponse.Error.Message)
		_ = errResponse.write(w, r)
		return
	}
	group := groupFromQuery.standardize()
	_ = jsonResponseFrom(group, http.StatusOK).write(w, r)
}

func (server *Server) handleGroupDelete(w http.ResponseWriter, r *http.Request) {
	groupName := mux.Vars(r)["groupName"]
	group := Group{Name: groupName}
	errResponse := group.deleteInDb(server.db)
	if errResponse != nil {
		server.logger.Info(errResponse.Error.Message)
		_ = errResponse.write(w, r)
		return
	}
	_ = jsonResponseFrom(nil, http.StatusNoContent).write(w, r)
}

func (server *Server) handleGroupAddUser(w http.ResponseWriter, r *http.Request, body []byte) {
	groupName := mux.Vars(r)["groupName"]
	requestUser := struct {
		Username string `json:"username"`
	}{}
	err := json.Unmarshal(body, &requestUser)
	if err != nil {
		msg := fmt.Sprintf("could not parse username in JSON: %s", err.Error())
		server.logger.Info("tried to add user to group but input was invalid: %s", msg)
		response := newErrorResponse(msg, 400, nil)
		_ = response.write(w, r)
		return
	}
	errResponse := addUserToGroup(server.db, requestUser.Username, groupName)
	if errResponse != nil {
		server.logger.Info(errResponse.Error.Message)
		_ = errResponse.write(w, r)
		return
	}
	_ = jsonResponseFrom(nil, http.StatusNoContent).write(w, r)
}

func (server *Server) handleGroupRemoveUser(w http.ResponseWriter, r *http.Request) {
	groupName := mux.Vars(r)["groupName"]
	username := mux.Vars(r)["username"]
	errResponse := removeUserFromGroup(server.db, username, groupName)
	if errResponse != nil {
		server.logger.Info(errResponse.Error.Message)
		_ = errResponse.write(w, r)
		return
	}
	_ = jsonResponseFrom(nil, http.StatusNoContent).write(w, r)
}

func (server *Server) handleGroupGrantPolicy(w http.ResponseWriter, r *http.Request, body []byte) {
	groupName := mux.Vars(r)["groupName"]
	requestPolicy := struct {
		PolicyName string `json:"policy"`
	}{}
	err := json.Unmarshal(body, &requestPolicy)
	if err != nil {
		msg := fmt.Sprintf("could not parse policy name in JSON: %s", err.Error())
		server.logger.Info("tried to grant policy to group %s but input was invalid: %s", groupName, msg)
		response := newErrorResponse(msg, 400, nil)
		_ = response.write(w, r)
		return
	}
	errResponse := grantGroupPolicy(server.db, groupName, requestPolicy.PolicyName)
	if errResponse != nil {
		server.logger.Info(errResponse.Error.Message)
		_ = errResponse.write(w, r)
		return
	}
	_ = jsonResponseFrom(nil, http.StatusNoContent).write(w, r)
}

func (server *Server) handleGroupRevokePolicy(w http.ResponseWriter, r *http.Request) {
	groupName := mux.Vars(r)["groupName"]
	policyName := mux.Vars(r)["policyName"]
	errResponse := revokeGroupPolicy(server.db, groupName, policyName)
	if errResponse != nil {
		server.logger.Info(errResponse.Error.Message)
		_ = errResponse.write(w, r)
		return
	}
	_ = jsonResponseFrom(nil, http.StatusNoContent).write(w, r)
}<|MERGE_RESOLUTION|>--- conflicted
+++ resolved
@@ -525,14 +525,9 @@
 		_ = errResponse.write(w, r)
 		return
 	}
-<<<<<<< HEAD
 	created := resourceFromQuery.standardize()
 	result := struct {
-		Created *Resource `json:"created"`
-=======
-	created := struct {
-		Created *ResourceIn `json:"created"`
->>>>>>> 0bdfb46d
+		Created *ResourceOut `json:"created"`
 	}{
 		Created: &created,
 	}
@@ -568,14 +563,9 @@
 		_ = errResponse.write(w, r)
 		return
 	}
-<<<<<<< HEAD
 	created := resourceFromQuery.standardize()
 	result := struct {
-		Created *Resource `json:"created"`
-=======
-	created := struct {
-		Created *ResourceIn `json:"created"`
->>>>>>> 0bdfb46d
+		Created *ResourceOut `json:"created"`
 	}{
 		Created: &created,
 	}
